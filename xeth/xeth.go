// eXtended ETHereum
package xeth

import (
	"bytes"
	"encoding/json"
	"fmt"
	"math/big"
	"sync"
	"time"

	"github.com/ethereum/go-ethereum/accounts"
	"github.com/ethereum/go-ethereum/common"
	"github.com/ethereum/go-ethereum/core"
	"github.com/ethereum/go-ethereum/core/types"
	"github.com/ethereum/go-ethereum/crypto"
	"github.com/ethereum/go-ethereum/event"
	"github.com/ethereum/go-ethereum/event/filter"
	"github.com/ethereum/go-ethereum/logger"
	"github.com/ethereum/go-ethereum/p2p"
	"github.com/ethereum/go-ethereum/state"
	"github.com/ethereum/go-ethereum/whisper"
)

var (
	pipelogger       = logger.NewLogger("XETH")
	filterTickerTime = 5 * time.Minute
	defaultGasPrice  = big.NewInt(10000000000000) //150000000000
	defaultGas       = big.NewInt(90000)          //500000
)

// to resolve the import cycle
type Backend interface {
	BlockProcessor() *core.BlockProcessor
	ChainManager() *core.ChainManager
	AccountManager() *accounts.Manager
	TxPool() *core.TxPool
	PeerCount() int
	IsListening() bool
	Peers() []*p2p.Peer
	BlockDb() common.Database
	StateDb() common.Database
	ExtraDb() common.Database
	EventMux() *event.TypeMux
	Whisper() *whisper.Whisper

	IsMining() bool
	StartMining() error
	StopMining()
	Version() string
}

// Frontend should be implemented by users of XEth. Its methods are
// called whenever XEth makes a decision that requires user input.
type Frontend interface {
	// UnlockAccount is called when a transaction needs to be signed
	// but the key corresponding to the transaction's sender is
	// locked.
	//
	// It should unlock the account with the given address and return
	// true if unlocking succeeded.
	UnlockAccount(address []byte) bool

	// This is called for all transactions inititated through
	// Transact. It should prompt the user to confirm the transaction
	// and return true if the transaction was acknowledged.
	//
	// ConfirmTransaction is not used for Call transactions
	// because they cannot change any state.
	ConfirmTransaction(tx *types.Transaction) bool
}

// dummyFrontend is a non-interactive frontend that allows all
// transactions but cannot not unlock any keys.
type dummyFrontend struct{}

func (dummyFrontend) UnlockAccount([]byte) bool                  { return false }
func (dummyFrontend) ConfirmTransaction(*types.Transaction) bool { return true }

type XEth struct {
	eth            Backend
	blockProcessor *core.BlockProcessor
	chainManager   *core.ChainManager
	accountManager *accounts.Manager
	state          *State
	whisper        *Whisper

	frontend Frontend

	quit          chan struct{}
	filterManager *filter.FilterManager

	logMut sync.RWMutex
	logs   map[int]*logFilter

	messagesMut sync.RWMutex
	messages    map[int]*whisperFilter

	// regmut   sync.Mutex
	// register map[string][]*interface{} // TODO improve return type
}

// New creates an XEth that uses the given frontend.
// If a nil Frontend is provided, a default frontend which
// confirms all transactions will be used.
func New(eth Backend, frontend Frontend) *XEth {
	xeth := &XEth{
		eth:            eth,
		blockProcessor: eth.BlockProcessor(),
		chainManager:   eth.ChainManager(),
		accountManager: eth.AccountManager(),
		whisper:        NewWhisper(eth.Whisper()),
		quit:           make(chan struct{}),
		filterManager:  filter.NewFilterManager(eth.EventMux()),
		frontend:       frontend,
		logs:           make(map[int]*logFilter),
		messages:       make(map[int]*whisperFilter),
	}
	if frontend == nil {
		xeth.frontend = dummyFrontend{}
	}
	xeth.state = NewState(xeth, xeth.chainManager.TransState())
	go xeth.start()
	go xeth.filterManager.Start()

	return xeth
}

func (self *XEth) start() {
	timer := time.NewTicker(2 * time.Second)
done:
	for {
		select {
		case <-timer.C:
			self.logMut.Lock()
			self.messagesMut.Lock()
			for id, filter := range self.logs {
				if time.Since(filter.timeout) > filterTickerTime {
					self.filterManager.UninstallFilter(id)
					delete(self.logs, id)
				}
			}

			for id, filter := range self.messages {
				if time.Since(filter.timeout) > filterTickerTime {
					self.Whisper().Unwatch(id)
					delete(self.messages, id)
				}
			}
			self.messagesMut.Unlock()
			self.logMut.Unlock()
		case <-self.quit:
			break done
		}
	}
}

func (self *XEth) stop() {
	close(self.quit)
}

func (self *XEth) DefaultGas() *big.Int      { return defaultGas }
func (self *XEth) DefaultGasPrice() *big.Int { return defaultGasPrice }

func (self *XEth) AtStateNum(num int64) *XEth {
	chain := self.Backend().ChainManager()
	var block *types.Block

	if num < 0 {
		num = chain.CurrentBlock().Number().Int64() + num + 1
	}
	block = chain.GetBlockByNumber(uint64(num))

	var st *state.StateDB
	if block != nil {
		st = state.New(block.Root(), self.Backend().StateDb())
	} else {
		st = chain.State()
	}
	return self.WithState(st)
}

func (self *XEth) Backend() Backend { return self.eth }
func (self *XEth) WithState(statedb *state.StateDB) *XEth {
	xeth := &XEth{
		eth:            self.eth,
		blockProcessor: self.blockProcessor,
		chainManager:   self.chainManager,
		whisper:        self.whisper,
	}

	xeth.state = NewState(xeth, statedb)
	return xeth
}
func (self *XEth) State() *State { return self.state }

func (self *XEth) Whisper() *Whisper { return self.whisper }

func (self *XEth) BlockByHash(strHash string) *Block {
	hash := common.HexToHash(strHash)
	block := self.chainManager.GetBlock(hash)

	return NewBlock(block)
}

func (self *XEth) EthBlockByHash(strHash string) *types.Block {
	hash := common.HexToHash(strHash)
	block := self.chainManager.GetBlock(hash)

	return block
}

func (self *XEth) EthTransactionByHash(hash string) *types.Transaction {
	data, _ := self.eth.ExtraDb().Get(common.FromHex(hash))
	if len(data) != 0 {
		return types.NewTransactionFromBytes(data)
	}
	return nil
}

func (self *XEth) BlockByNumber(num int64) *Block {
	if num == -1 {
		return NewBlock(self.chainManager.CurrentBlock())
	}

	return NewBlock(self.chainManager.GetBlockByNumber(uint64(num)))
}

func (self *XEth) EthBlockByNumber(num int64) *types.Block {
	if num == -1 {
		return self.chainManager.CurrentBlock()
	}

	return self.chainManager.GetBlockByNumber(uint64(num))
}

func (self *XEth) Block(v interface{}) *Block {
	if n, ok := v.(int32); ok {
		return self.BlockByNumber(int64(n))
	} else if str, ok := v.(string); ok {
		return self.BlockByHash(str)
	} else if f, ok := v.(float64); ok { // Don't ask ...
		return self.BlockByNumber(int64(f))
	}

	return nil
}

func (self *XEth) Accounts() []string {
	// TODO: check err?
	accounts, _ := self.eth.AccountManager().Accounts()
	accountAddresses := make([]string, len(accounts))
	for i, ac := range accounts {
		accountAddresses[i] = common.ToHex(ac.Address)
	}
	return accountAddresses
}

func (self *XEth) PeerCount() int {
	return self.eth.PeerCount()
}

func (self *XEth) IsMining() bool {
	return self.eth.IsMining()
}

func (self *XEth) SetMining(shouldmine bool) bool {
	ismining := self.eth.IsMining()
	if shouldmine && !ismining {
		err := self.eth.StartMining()
		return err == nil
	}
	if ismining && !shouldmine {
		self.eth.StopMining()
	}
	return self.eth.IsMining()
}

func (self *XEth) IsListening() bool {
	return self.eth.IsListening()
}

func (self *XEth) Coinbase() string {
	cb, _ := self.eth.AccountManager().Coinbase()
	return common.ToHex(cb)
}

func (self *XEth) NumberToHuman(balance string) string {
	b := common.Big(balance)

	return common.CurrencyToString(b)
}

func (self *XEth) StorageAt(addr, storageAddr string) string {
	storage := self.State().SafeGet(addr).StorageString(storageAddr)

	return common.ToHex(storage.Bytes())
}

func (self *XEth) BalanceAt(addr string) string {
	return self.State().SafeGet(addr).Balance().String()
}

func (self *XEth) TxCountAt(address string) int {
	return int(self.State().SafeGet(address).Nonce())
}

func (self *XEth) CodeAt(address string) string {
	return common.ToHex(self.State().SafeGet(address).Code())
}

func (self *XEth) IsContract(address string) bool {
	return len(self.State().SafeGet(address).Code()) > 0
}

func (self *XEth) SecretToAddress(key string) string {
	pair, err := crypto.NewKeyPairFromSec(common.FromHex(key))
	if err != nil {
		return ""
	}

	return common.ToHex(pair.Address())
}

func (self *XEth) RegisterFilter(args *core.FilterOptions) int {
	var id int
	filter := core.NewFilter(self.Backend())
	filter.SetOptions(args)
	filter.LogsCallback = func(logs state.Logs) {
		self.logMut.Lock()
		defer self.logMut.Unlock()

		self.logs[id].add(logs...)
	}
	id = self.filterManager.InstallFilter(filter)
	self.logs[id] = &logFilter{timeout: time.Now()}

	return id
}

func (self *XEth) UninstallFilter(id int) bool {
	if _, ok := self.logs[id]; ok {
		delete(self.logs, id)
		self.filterManager.UninstallFilter(id)
		return true
	}

	return false
}

func (self *XEth) NewFilterString(word string) int {
	var id int
	filter := core.NewFilter(self.Backend())

	switch word {
	case "pending":
		filter.PendingCallback = func(tx *types.Transaction) {
			self.logMut.Lock()
			defer self.logMut.Unlock()

			self.logs[id].add(&state.StateLog{})
		}
	case "latest":
		filter.BlockCallback = func(block *types.Block, logs state.Logs) {
			self.logMut.Lock()
			defer self.logMut.Unlock()

			for _, log := range logs {
				self.logs[id].add(log)
			}
			self.logs[id].add(&state.StateLog{})
		}
	}

	id = self.filterManager.InstallFilter(filter)
	self.logs[id] = &logFilter{timeout: time.Now()}

	return id
}

func (self *XEth) FilterChanged(id int) state.Logs {
	self.logMut.Lock()
	defer self.logMut.Unlock()

	if self.logs[id] != nil {
		return self.logs[id].get()
	}

	return nil
}

func (self *XEth) Logs(id int) state.Logs {
	self.logMut.Lock()
	defer self.logMut.Unlock()

	filter := self.filterManager.GetFilter(id)
	if filter != nil {
		return filter.Find()
	}

	return nil
}

func (self *XEth) AllLogs(args *core.FilterOptions) state.Logs {
	filter := core.NewFilter(self.Backend())
	filter.SetOptions(args)

	return filter.Find()
}

func (p *XEth) NewWhisperFilter(opts *Options) int {
	var id int
	opts.Fn = func(msg WhisperMessage) {
		p.messagesMut.Lock()
		defer p.messagesMut.Unlock()
		p.messages[id].add(msg) // = append(p.messages[id], msg)
	}
	id = p.Whisper().Watch(opts)
	p.messages[id] = &whisperFilter{timeout: time.Now()}
	return id
}

func (p *XEth) UninstallWhisperFilter(id int) bool {
	if _, ok := p.messages[id]; ok {
		delete(p.messages, id)
		return true
	}

	return false
}

func (self *XEth) MessagesChanged(id int) []WhisperMessage {
	self.messagesMut.Lock()
	defer self.messagesMut.Unlock()

	if self.messages[id] != nil {
		return self.messages[id].get()
	}

	return nil
}

// func (self *XEth) Register(args string) bool {
// 	self.regmut.Lock()
// 	defer self.regmut.Unlock()

// 	if _, ok := self.register[args]; ok {
// 		self.register[args] = nil // register with empty
// 	}
// 	return true
// }

// func (self *XEth) Unregister(args string) bool {
// 	self.regmut.Lock()
// 	defer self.regmut.Unlock()

// 	if _, ok := self.register[args]; ok {
// 		delete(self.register, args)
// 		return true
// 	}

// 	return false
// }

// // TODO improve return type
// func (self *XEth) PullWatchTx(args string) []*interface{} {
// 	self.regmut.Lock()
// 	defer self.regmut.Unlock()

// 	txs := self.register[args]
// 	self.register[args] = nil

// 	return txs
// }

type KeyVal struct {
	Key   string `json:"key"`
	Value string `json:"value"`
}

func (self *XEth) EachStorage(addr string) string {
	var values []KeyVal
	object := self.State().SafeGet(addr)
	it := object.Trie().Iterator()
	for it.Next() {
		values = append(values, KeyVal{common.ToHex(it.Key), common.ToHex(it.Value)})
	}

	valuesJson, err := json.Marshal(values)
	if err != nil {
		return ""
	}

	return string(valuesJson)
}

func (self *XEth) ToAscii(str string) string {
	padded := common.RightPadBytes([]byte(str), 32)

	return "0x" + common.ToHex(padded)
}

func (self *XEth) FromAscii(str string) string {
	if common.IsHex(str) {
		str = str[2:]
	}

	return string(bytes.Trim(common.FromHex(str), "\x00"))
}

func (self *XEth) FromNumber(str string) string {
	if common.IsHex(str) {
		str = str[2:]
	}

	return common.BigD(common.FromHex(str)).String()
}

func (self *XEth) PushTx(encodedTx string) (string, error) {
	tx := types.NewTransactionFromBytes(common.FromHex(encodedTx))
	err := self.eth.TxPool().Add(tx)
	if err != nil {
		return "", err
	}

	if tx.To() == nil {
		addr := core.AddressFromMessage(tx)
		return addr.Hex(), nil
	}
	return tx.Hash().Hex(), nil
}

func (self *XEth) Call(fromStr, toStr, valueStr, gasStr, gasPriceStr, dataStr string) (string, error) {
	statedb := self.State().State() //self.chainManager.TransState()
	msg := callmsg{
		from:     statedb.GetOrNewStateObject(common.HexToAddress(fromStr)),
		to:       common.HexToAddress(toStr),
		gas:      common.Big(gasStr),
		gasPrice: common.Big(gasPriceStr),
		value:    common.Big(valueStr),
		data:     common.FromHex(dataStr),
	}
	if msg.gas.Cmp(big.NewInt(0)) == 0 {
		msg.gas = defaultGas
	}

	if msg.gasPrice.Cmp(big.NewInt(0)) == 0 {
		msg.gasPrice = defaultGasPrice
	}

	block := self.chainManager.CurrentBlock()
	vmenv := core.NewEnv(statedb, self.chainManager, msg, block)

	res, err := vmenv.Call(msg.from, msg.to, msg.data, msg.gas, msg.gasPrice, msg.value)
	return common.ToHex(res), err
}

func (self *XEth) Transact(fromStr, toStr, valueStr, gasStr, gasPriceStr, codeStr string) (string, error) {
	var (
		from             = common.HexToAddress(fromStr)
		to               = common.HexToAddress(toStr)
		value            = common.NewValue(valueStr)
		gas              = common.Big(gasStr)
		price            = common.Big(gasPriceStr)
		data             []byte
		contractCreation bool
	)

<<<<<<< HEAD
=======
	// TODO if no_private_key then
	//if _, exists := p.register[args.From]; exists {
	//	p.register[args.From] = append(p.register[args.From], args)
	//} else {
	/*
		account := accounts.Get(common.FromHex(args.From))
		if account != nil {
			if account.Unlocked() {
				if !unlockAccount(account) {
					return
				}
			}

			result, _ := account.Transact(common.FromHex(args.To), common.FromHex(args.Value), common.FromHex(args.Gas), common.FromHex(args.GasPrice), common.FromHex(args.Data))
			if len(result) > 0 {
				*reply = common.ToHex(result)
			}
		} else if _, exists := p.register[args.From]; exists {
			p.register[ags.From] = append(p.register[args.From], args)
		}
	*/

	// TODO: align default values to have the same type, e.g. not depend on
	// common.Value conversions later on
	if gas.Cmp(big.NewInt(0)) == 0 {
		gas = defaultGas
	}

	if price.Cmp(big.NewInt(0)) == 0 {
		price = defaultGasPrice
	}

	from = common.FromHex(fromStr)
>>>>>>> 28e19712
	data = common.FromHex(codeStr)
	if len(toStr) == 0 {
		contractCreation = true
	}

	var tx *types.Transaction
	if contractCreation {
		tx = types.NewContractCreationTx(value.BigInt(), gas, price, data)
	} else {
		tx = types.NewTransactionMessage(to, value.BigInt(), gas, price, data)
	}

	state := self.chainManager.TxState()
	nonce := state.NewNonce(from) //state.GetNonce(from)
	tx.SetNonce(nonce)

	if err := self.sign(tx, from, false); err != nil {
		return "", err
	}
	if err := self.eth.TxPool().Add(tx); err != nil {
		return "", err
	}
	//state.IncrementNonce(from)

	if contractCreation {
		addr := core.AddressFromMessage(tx)
		pipelogger.Infof("Contract addr %x\n", addr)

		return core.AddressFromMessage(tx).Hex(), nil
	}
	return tx.Hash().Hex(), nil
}

func (self *XEth) sign(tx *types.Transaction, from common.Address, didUnlock bool) error {
	sig, err := self.accountManager.Sign(accounts.Account{Address: from.Bytes()}, tx.Hash().Bytes())
	if err == accounts.ErrLocked {
		if didUnlock {
			return fmt.Errorf("sender account still locked after successful unlock")
		}
		if !self.frontend.UnlockAccount(from.Bytes()) {
			return fmt.Errorf("could not unlock sender account")
		}
		// retry signing, the account should now be unlocked.
		return self.sign(tx, from, true)
	} else if err != nil {
		return err
	}
	tx.SetSignatureValues(sig)
	return nil
}

// callmsg is the message type used for call transations.
type callmsg struct {
	from          *state.StateObject
	to            common.Address
	gas, gasPrice *big.Int
	value         *big.Int
	data          []byte
}

// accessor boilerplate to implement core.Message
<<<<<<< HEAD
func (m callmsg) From() (common.Address, error) { return m.from.Address(), nil }
func (m callmsg) Nonce() uint64                 { return m.from.Nonce() }
func (m callmsg) To() *common.Address           { return &m.to }
func (m callmsg) GasPrice() *big.Int            { return m.gasPrice }
func (m callmsg) Gas() *big.Int                 { return m.gas }
func (m callmsg) Value() *big.Int               { return m.value }
func (m callmsg) Data() []byte                  { return m.data }
=======
func (m callmsg) From() []byte       { return m.from.Address() }
func (m callmsg) Nonce() uint64      { return m.from.Nonce() }
func (m callmsg) To() []byte         { return m.to }
func (m callmsg) GasPrice() *big.Int { return m.gasPrice }
func (m callmsg) Gas() *big.Int      { return m.gas }
func (m callmsg) Value() *big.Int    { return m.value }
func (m callmsg) Data() []byte       { return m.data }

type whisperFilter struct {
	messages []WhisperMessage
	timeout  time.Time
	id       int
}

func (w *whisperFilter) add(msgs ...WhisperMessage) {
	w.messages = append(w.messages, msgs...)
}
func (w *whisperFilter) get() []WhisperMessage {
	w.timeout = time.Now()
	tmp := w.messages
	w.messages = nil
	return tmp
}

type logFilter struct {
	logs    state.Logs
	timeout time.Time
	id      int
}

func (l *logFilter) add(logs ...state.Log) {
	l.logs = append(l.logs, logs...)
}

func (l *logFilter) get() state.Logs {
	l.timeout = time.Now()
	tmp := l.logs
	l.logs = nil
	return tmp
}
>>>>>>> 28e19712
<|MERGE_RESOLUTION|>--- conflicted
+++ resolved
@@ -566,8 +566,6 @@
 		contractCreation bool
 	)
 
-<<<<<<< HEAD
-=======
 	// TODO if no_private_key then
 	//if _, exists := p.register[args.From]; exists {
 	//	p.register[args.From] = append(p.register[args.From], args)
@@ -600,8 +598,6 @@
 		price = defaultGasPrice
 	}
 
-	from = common.FromHex(fromStr)
->>>>>>> 28e19712
 	data = common.FromHex(codeStr)
 	if len(toStr) == 0 {
 		contractCreation = true
@@ -663,7 +659,6 @@
 }
 
 // accessor boilerplate to implement core.Message
-<<<<<<< HEAD
 func (m callmsg) From() (common.Address, error) { return m.from.Address(), nil }
 func (m callmsg) Nonce() uint64                 { return m.from.Nonce() }
 func (m callmsg) To() *common.Address           { return &m.to }
@@ -671,14 +666,6 @@
 func (m callmsg) Gas() *big.Int                 { return m.gas }
 func (m callmsg) Value() *big.Int               { return m.value }
 func (m callmsg) Data() []byte                  { return m.data }
-=======
-func (m callmsg) From() []byte       { return m.from.Address() }
-func (m callmsg) Nonce() uint64      { return m.from.Nonce() }
-func (m callmsg) To() []byte         { return m.to }
-func (m callmsg) GasPrice() *big.Int { return m.gasPrice }
-func (m callmsg) Gas() *big.Int      { return m.gas }
-func (m callmsg) Value() *big.Int    { return m.value }
-func (m callmsg) Data() []byte       { return m.data }
 
 type whisperFilter struct {
 	messages []WhisperMessage
@@ -711,5 +698,4 @@
 	tmp := l.logs
 	l.logs = nil
 	return tmp
-}
->>>>>>> 28e19712
+}